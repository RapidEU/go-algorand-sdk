package crypto

import (
	"fmt"
	"testing"

	"github.com/stretchr/testify/require"
	"golang.org/x/crypto/ed25519"

	"github.com/algorand/go-algorand-sdk/mnemonic"
	"github.com/algorand/go-algorand-sdk/transaction"
	"github.com/algorand/go-algorand-sdk/types"
)

func TestSignTransaction(t *testing.T) {
	// Reference transaction + keys generated using goal
	const referenceSignedTxn = "82a3736967c4402f7d02826bc77dcd2a6e4d098ddcb619c4670c1dd98eba9a96f8d9a56e4fe8ff9868cee08ef1eae822bca9e99353244402717ad5850fd8136e0652f7295bd10da374786e87a3616d74cd04d2a366656501a26676ce0001a04fa26c76ce0001a437a3726376c4207d3f99e53d34ae49eb2f458761cf538408ffdaee35c70d8234166de7abe3e517a3736e64c4201bd63dc672b0bb29d42fcafa3422a4d385c0c8169bb01595babf8855cf596979a474797065a3706179"
	const referenceTxid = "YGE4O2RBSMVPSPPXBK3SR45M453TRQA3L6U3GG7VYFLZL54Y4EZQ"
	const fromAddr = "DPLD3RTSWC5STVBPZL5DIIVE2OC4BSAWTOYBLFN2X6EFLT2ZNF4SMX64UA"
	const fromSK = "actress tongue harbor tray suspect odor load topple vocal avoid ignore apple lunch unknown tissue museum once switch captain place lemon sail outdoor absent creek"
	const toAddr = "PU7ZTZJ5GSXET2ZPIWDWDT2TQQEP7WXOGXDQ3ARUCZW6PK7D4ULSE6NYCE"

	// Build the unsigned transaction
<<<<<<< HEAD
	tx, err := transaction.MakePaymentTxn(fromAddr, toAddr, 1, 1234, 106575, 107575, nil, "")
=======
	tx, err := transaction.MakePaymentTxn(fromAddr, toAddr, 1, 1234, 106575, 107575, nil, "", "")
>>>>>>> a140151a
	require.NoError(t, err)

	// Decode the secret key for the sender
	seed, err := mnemonic.ToKey(fromSK)
	require.NoError(t, err)
	sk := ed25519.NewKeyFromSeed(seed)

	// Check that we have the correct pk
	derivedFromPK := sk.Public()
	var derivedFromAddr types.Address
	copy(derivedFromAddr[:], derivedFromPK.(ed25519.PublicKey))
	require.Equal(t, fromAddr, derivedFromAddr.String())

	// Sign the transaction
	stxBytes, err := SignTransaction(sk, tx)
	require.NoError(t, err)
	stxHex := fmt.Sprintf("%x", stxBytes)
	require.Equal(t, referenceSignedTxn, stxHex)

	txid := getTxID(tx)
	require.Equal(t, txid, referenceTxid)
}<|MERGE_RESOLUTION|>--- conflicted
+++ resolved
@@ -21,11 +21,7 @@
 	const toAddr = "PU7ZTZJ5GSXET2ZPIWDWDT2TQQEP7WXOGXDQ3ARUCZW6PK7D4ULSE6NYCE"
 
 	// Build the unsigned transaction
-<<<<<<< HEAD
-	tx, err := transaction.MakePaymentTxn(fromAddr, toAddr, 1, 1234, 106575, 107575, nil, "")
-=======
 	tx, err := transaction.MakePaymentTxn(fromAddr, toAddr, 1, 1234, 106575, 107575, nil, "", "")
->>>>>>> a140151a
 	require.NoError(t, err)
 
 	// Decode the secret key for the sender
@@ -45,6 +41,6 @@
 	stxHex := fmt.Sprintf("%x", stxBytes)
 	require.Equal(t, referenceSignedTxn, stxHex)
 
-	txid := getTxID(tx)
+	txid := GetTxID(tx)
 	require.Equal(t, txid, referenceTxid)
 }